--- conflicted
+++ resolved
@@ -64,11 +64,7 @@
  * @author Tim McCune
  * @usage _intermediate_class_
  */
-<<<<<<< HEAD
 public class TableImpl implements Table, PropertyMaps.Owner
-=======
-public class TableImpl implements Table
->>>>>>> f5659151
 {
   private static final Log LOG = LogFactory.getLog(TableImpl.class);
 
@@ -478,7 +474,6 @@
     return _propertyMaps;
   }
 
-<<<<<<< HEAD
   public void propertiesUpdated() throws IOException {
     // propagate update to columns
     for(ColumnImpl col : _columns) {
@@ -492,8 +487,6 @@
     _calcColEval.reSort();
   }
 
-=======
->>>>>>> f5659151
   public List<IndexImpl> getIndexes() {
     return Collections.unmodifiableList(_indexes);
   }
@@ -1695,12 +1688,9 @@
         dataOffset++;
       }
 
-<<<<<<< HEAD
-=======
       // zero remaining row data
       ByteUtil.clearRange(umapBuf, dataOffset, (rowStart + umapRowLength));
 
->>>>>>> f5659151
       rowStart -= umapRowLength;
       ++umapRowNum;
     }
@@ -2245,13 +2235,10 @@
           // handle various value massaging activities
           for(ColumnImpl column : _columns) {
             if(!column.isAutoNumber()) {
-<<<<<<< HEAD
               Object val = column.getRowValue(row);
               if(val == null) {
                 val = column.generateDefaultValue();
               }
-=======
->>>>>>> f5659151
               // pass input value through column validator
               column.setRowValue(row, column.validate(val));
             }
@@ -2261,7 +2248,6 @@
           handleAutoNumbersForAdd(row, writeRowState);
           ++autoNumAssignCount;
 
-<<<<<<< HEAD
           // need to assign calculated values after all the other fields are
           // filled in but before final validation
           _calcColEval.calculate(row);
@@ -2271,8 +2257,6 @@
             _rowValidator.validate(row);
           }
 
-=======
->>>>>>> f5659151
           // write the row of data to a temporary buffer
           ByteBuffer rowData = createRow(
               row, _writeRowBufferH.getPageBuffer(getPageChannel()));
@@ -2747,10 +2731,7 @@
     return dataPage;
   }
 
-<<<<<<< HEAD
   // exposed for unit tests
-=======
->>>>>>> f5659151
   protected ByteBuffer createRow(Object[] rowArray, ByteBuffer buffer)
     throws IOException
   {
@@ -3598,7 +3579,6 @@
     }
   }
 
-<<<<<<< HEAD
   /**
    * Utility for managing calculated columns.  Calculated columns need to be
    * evaluated in dependency order.
@@ -3668,6 +3648,4 @@
       }).sort();
     }
   }
-=======
->>>>>>> f5659151
 }