/*
Copyright (c) 2011 James Ahlborn

Licensed under the Apache License, Version 2.0 (the "License");
you may not use this file except in compliance with the License.
You may obtain a copy of the License at

    http://www.apache.org/licenses/LICENSE-2.0

Unless required by applicable law or agreed to in writing, software
distributed under the License is distributed on an "AS IS" BASIS,
WITHOUT WARRANTIES OR CONDITIONS OF ANY KIND, either express or implied.
See the License for the specific language governing permissions and
limitations under the License.
*/

package com.healthmarketscience.jackcess;

import java.io.File;
import java.util.ArrayList;
import java.util.Arrays;
import java.util.Iterator;
import java.util.List;
import java.util.Map;
import java.util.UUID;

import static com.healthmarketscience.jackcess.Database.*;
import com.healthmarketscience.jackcess.InvalidValueException;
import com.healthmarketscience.jackcess.impl.DatabaseImpl;
import static com.healthmarketscience.jackcess.impl.JetFormatTest.*;
import com.healthmarketscience.jackcess.impl.PropertyMapImpl;
import com.healthmarketscience.jackcess.impl.PropertyMaps;
import com.healthmarketscience.jackcess.impl.TableImpl;
import junit.framework.TestCase;
import static com.healthmarketscience.jackcess.TestUtil.*;

/**
 * @author James Ahlborn
 */
public class PropertiesTest extends TestCase
{

  public PropertiesTest(String name) throws Exception {
    super(name);
  }

  public void testPropertyMaps() throws Exception
  {
    PropertyMaps maps = new PropertyMaps(10, null, null, null);
    assertTrue(maps.isEmpty());
    assertEquals(0, maps.getSize());
    assertFalse(maps.iterator().hasNext());
    assertEquals(10, maps.getObjectId());

    PropertyMapImpl defMap = maps.getDefault();
    assertTrue(defMap.isEmpty());
    assertEquals(0, defMap.getSize());
    assertFalse(defMap.iterator().hasNext());

    PropertyMapImpl colMap = maps.get("testcol");
    assertTrue(colMap.isEmpty());
    assertEquals(0, colMap.getSize());
    assertFalse(colMap.iterator().hasNext());

    assertFalse(maps.isEmpty());
    assertEquals(2, maps.getSize());

    assertSame(defMap, maps.get(PropertyMaps.DEFAULT_NAME));
    assertEquals(PropertyMaps.DEFAULT_NAME, defMap.getName());
    assertSame(colMap, maps.get("TESTCOL"));
    assertEquals("testcol", colMap.getName());

    defMap.put("foo", DataType.TEXT, "bar", false);
    defMap.put("baz", DataType.LONG, 13, true);

    assertFalse(defMap.isEmpty());
    assertEquals(2, defMap.getSize());
    assertFalse(defMap.get("foo").isDdl());
    assertTrue(defMap.get("baz").isDdl());

    colMap.put("buzz", DataType.BOOLEAN, Boolean.TRUE, true);

    assertFalse(colMap.isEmpty());
    assertEquals(1, colMap.getSize());

    assertEquals("bar", defMap.getValue("foo"));
    assertEquals("bar", defMap.getValue("FOO"));
    assertNull(colMap.getValue("foo"));
    assertEquals(13, defMap.get("baz").getValue());
    assertEquals(Boolean.TRUE, colMap.getValue("Buzz"));

    assertEquals("bar", defMap.getValue("foo", "blah"));
    assertEquals("blah", defMap.getValue("bogus", "blah"));

    List<PropertyMap.Property> props = new ArrayList<PropertyMap.Property>();
    for(PropertyMap map : maps) {
      for(PropertyMap.Property prop : map) {
        props.add(prop);
      }
    }

    assertEquals(Arrays.asList(defMap.get("foo"), defMap.get("baz"),
                               colMap.get("buzz")), props);
  }

  public void testInferTypes() throws Exception
  {
    PropertyMaps maps = new PropertyMaps(10, null, null, null);
    PropertyMap defMap = maps.getDefault();

    assertEquals(DataType.TEXT,
                 defMap.put(PropertyMap.FORMAT_PROP, null).getType());
    assertEquals(DataType.BOOLEAN,
                 defMap.put(PropertyMap.REQUIRED_PROP, null).getType());

    assertEquals(DataType.TEXT,
                 defMap.put("strprop", "this is a string").getType());
    assertEquals(DataType.BOOLEAN,
                 defMap.put("boolprop", true).getType());
    assertEquals(DataType.LONG,
                 defMap.put("intprop", 37).getType());
  }

  public void testReadProperties() throws Exception
  {
    byte[] nameMapBytes = null;

    for(TestDB testDb : SUPPORTED_DBS_TEST_FOR_READ) {
      Database db = open(testDb);

      TableImpl t = (TableImpl)db.getTable("Table1");
      assertEquals(t.getTableDefPageNumber(),
                   t.getPropertyMaps().getObjectId());
      PropertyMap tProps = t.getProperties();
      assertEquals(PropertyMaps.DEFAULT_NAME, tProps.getName());
      int expectedNumProps = 3;
      if(db.getFileFormat() != Database.FileFormat.V1997) {
        assertEquals("{5A29A676-1145-4D1A-AE47-9F5415CDF2F1}",
                     tProps.getValue(PropertyMap.GUID_PROP));
        if(nameMapBytes == null) {
          nameMapBytes = (byte[])tProps.getValue("NameMap");
        } else {
          assertTrue(Arrays.equals(nameMapBytes,
                                   (byte[])tProps.getValue("NameMap")));
        }
        expectedNumProps += 2;
      }
      assertEquals(expectedNumProps, tProps.getSize());
      assertEquals((byte)0, tProps.getValue("Orientation"));
      assertEquals(Boolean.FALSE, tProps.getValue("OrderByOn"));
      assertEquals((byte)2, tProps.getValue("DefaultView"));

      PropertyMap colProps = t.getColumn("A").getProperties();
      assertEquals("A", colProps.getName());
      expectedNumProps = 9;
      if(db.getFileFormat() != Database.FileFormat.V1997) {
        assertEquals("{E9EDD90C-CE55-4151-ABE1-A1ACE1007515}",
                     colProps.getValue(PropertyMap.GUID_PROP));
        ++expectedNumProps;
      }
      assertEquals(expectedNumProps, colProps.getSize());
      assertEquals((short)-1, colProps.getValue("ColumnWidth"));
      assertEquals((short)0, colProps.getValue("ColumnOrder"));
      assertEquals(Boolean.FALSE, colProps.getValue("ColumnHidden"));
      assertEquals(Boolean.FALSE,
                   colProps.getValue(PropertyMap.REQUIRED_PROP));
      assertEquals(Boolean.FALSE,
                   colProps.getValue(PropertyMap.ALLOW_ZERO_LEN_PROP));
      assertEquals((short)109, colProps.getValue("DisplayControl"));
      assertEquals(Boolean.TRUE, colProps.getValue("UnicodeCompression"));
      assertEquals((byte)0, colProps.getValue("IMEMode"));
      assertEquals((byte)3, colProps.getValue("IMESentenceMode"));

      PropertyMap dbProps = db.getDatabaseProperties();
      assertTrue(((String)dbProps.getValue(PropertyMap.ACCESS_VERSION_PROP))
                 .matches("[0-9]{2}[.][0-9]{2}"));

      PropertyMap sumProps = db.getSummaryProperties();
      assertEquals(3, sumProps.getSize());
      assertEquals("test", sumProps.getValue(PropertyMap.TITLE_PROP));
      assertEquals("tmccune", sumProps.getValue(PropertyMap.AUTHOR_PROP));
      assertEquals("Health Market Science", sumProps.getValue(PropertyMap.COMPANY_PROP));

      PropertyMap userProps = db.getUserDefinedProperties();
      assertEquals(1, userProps.getSize());
      assertEquals(Boolean.TRUE, userProps.getValue("ReplicateProject"));

      db.close();
    }
  }

  public void testParseProperties() throws Exception
  {
    for(FileFormat ff : SUPPORTED_FILEFORMATS_FOR_READ) {
      File[] dbFiles = new File(DIR_TEST_DATA, ff.name()).listFiles();
      if(dbFiles == null) {
        continue;
      }
      for(File f : dbFiles) {

        if(!f.isFile()) {
          continue;
        }

        Database db = open(ff, f);

        PropertyMap dbProps = db.getDatabaseProperties();
        assertFalse(dbProps.isEmpty());
        assertTrue(((String)dbProps.getValue(PropertyMap.ACCESS_VERSION_PROP))
                   .matches("[0-9]{2}[.][0-9]{2}"));

        for(Row row : ((DatabaseImpl)db).getSystemCatalog()) {
          int id = row.getInt("Id");
          byte[] propBytes = row.getBytes("LvProp");
          PropertyMaps propMaps = ((DatabaseImpl)db).getPropertiesForObject(
              id, null);
          int byteLen = ((propBytes != null) ? propBytes.length : 0);
          if(byteLen == 0) {
            assertTrue(propMaps.isEmpty());
          } else if(propMaps.isEmpty()) {
            assertTrue(byteLen < 80);
          } else {
            assertTrue(byteLen > 0);
          }
        }

        db.close();
      }
    }
  }

  public void testWriteProperties() throws Exception
  {
    for(TestDB testDb : SUPPORTED_DBS_TEST) {
      Database db = open(testDb);

      TableImpl t = (TableImpl)db.getTable("Table1");

      PropertyMap tProps = t.getProperties();

      PropertyMaps maps = ((PropertyMapImpl)tProps).getOwner();

      byte[] mapsBytes = maps.write();

      PropertyMaps maps2 = ((DatabaseImpl)db).readProperties(
          mapsBytes, maps.getObjectId(), null);

      Iterator<PropertyMapImpl> iter = maps.iterator();
      Iterator<PropertyMapImpl> iter2 = maps2.iterator();

      while(iter.hasNext() && iter2.hasNext()) {
        PropertyMapImpl propMap = iter.next();
        PropertyMapImpl propMap2 = iter2.next();

        checkProperties(propMap, propMap2);
      }

      assertFalse(iter.hasNext());
      assertFalse(iter2.hasNext());

      db.close();
    }
  }

  public void testModifyProperties() throws Exception
  {
    for(TestDB testDb : SUPPORTED_DBS_TEST) {
      Database db = openCopy(testDb);
      File dbFile = db.getFile();

      Table t = db.getTable("Table1");

      // grab originals
      PropertyMap origCProps = t.getColumn("C").getProperties();
      PropertyMap origFProps = t.getColumn("F").getProperties();
      PropertyMap origDProps = t.getColumn("D").getProperties();

      db.close();


      // modify but do not save
      db = new DatabaseBuilder(dbFile).open();

      t = db.getTable("Table1");

      PropertyMap cProps = t.getColumn("C").getProperties();
      PropertyMap fProps = t.getColumn("F").getProperties();
      PropertyMap dProps = t.getColumn("D").getProperties();

      assertFalse((Boolean)cProps.getValue(PropertyMap.REQUIRED_PROP));
      assertEquals("0", fProps.getValue(PropertyMap.DEFAULT_VALUE_PROP));
      assertEquals((short)109, dProps.getValue("DisplayControl"));

      cProps.put(PropertyMap.REQUIRED_PROP, DataType.BOOLEAN, true);
      fProps.get(PropertyMap.DEFAULT_VALUE_PROP).setValue("42");
      dProps.remove("DisplayControl");

      db.close();


      // modify and save
      db = new DatabaseBuilder(dbFile).open();

      t = db.getTable("Table1");

      cProps = t.getColumn("C").getProperties();
      fProps = t.getColumn("F").getProperties();
      dProps = t.getColumn("D").getProperties();

      assertFalse((Boolean)cProps.getValue(PropertyMap.REQUIRED_PROP));
      assertEquals("0", fProps.getValue(PropertyMap.DEFAULT_VALUE_PROP));
      assertEquals((short)109, dProps.getValue("DisplayControl"));

      checkProperties(origCProps, cProps);
      checkProperties(origFProps, fProps);
      checkProperties(origDProps, dProps);

      cProps.put(PropertyMap.REQUIRED_PROP, DataType.BOOLEAN, true);
      cProps.save();
      fProps.get(PropertyMap.DEFAULT_VALUE_PROP).setValue("42");
      fProps.save();
      dProps.remove("DisplayControl");
      dProps.save();

      db.close();


      // reload saved props
      db = new DatabaseBuilder(dbFile).open();

      t = db.getTable("Table1");

      cProps = t.getColumn("C").getProperties();
      fProps = t.getColumn("F").getProperties();
      dProps = t.getColumn("D").getProperties();

      assertTrue((Boolean)cProps.getValue(PropertyMap.REQUIRED_PROP));
      assertEquals("42", fProps.getValue(PropertyMap.DEFAULT_VALUE_PROP));
      assertNull(dProps.getValue("DisplayControl"));

      cProps.put(PropertyMap.REQUIRED_PROP, DataType.BOOLEAN, false);
      fProps.get(PropertyMap.DEFAULT_VALUE_PROP).setValue("0");
      dProps.put("DisplayControl", DataType.INT, (short)109);

      checkProperties(origCProps, cProps);
      checkProperties(origFProps, fProps);
      checkProperties(origDProps, dProps);

      db.close();
    }
  }

  public void testCreateDbProperties() throws Exception
  {
    for(FileFormat ff : SUPPORTED_FILEFORMATS) {

      if(ff == FileFormat.GENERIC_JET4) {
        // weirdo format, no properties
        continue;
      }

      File file = TestUtil.createTempFile(false);
      Database db = new DatabaseBuilder(file)
        .setFileFormat(ff)
        .putUserDefinedProperty("testing", "123")
        .create();

      UUID u1 = UUID.randomUUID();
      UUID u2 = UUID.randomUUID();
      Table t = new TableBuilder("Test")
        .putProperty("awesome_table", true)
        .addColumn(new ColumnBuilder("id", DataType.LONG)
                   .setAutoNumber(true)
                   .putProperty(PropertyMap.REQUIRED_PROP, true)
                   .putProperty(PropertyMap.GUID_PROP, u1))
        .addColumn(new ColumnBuilder("data", DataType.TEXT)
                   .putProperty(PropertyMap.ALLOW_ZERO_LEN_PROP, false)
                   .putProperty(PropertyMap.GUID_PROP, u2))
        .toTable(db);

      t.addRow(Column.AUTO_NUMBER, "value");

      db.close();

      db = new DatabaseBuilder(file).open();

      assertEquals("123", db.getUserDefinedProperties().getValue("testing"));

      t = db.getTable("Test");

      assertEquals(Boolean.TRUE,
                   t.getProperties().getValue("awesome_table"));

      Column c = t.getColumn("id");
      assertEquals(Boolean.TRUE,
                   c.getProperties().getValue(PropertyMap.REQUIRED_PROP));
      assertEquals("{" + u1.toString().toUpperCase() + "}",
                   c.getProperties().getValue(PropertyMap.GUID_PROP));

      c = t.getColumn("data");
      assertEquals(Boolean.FALSE,
                   c.getProperties().getValue(PropertyMap.ALLOW_ZERO_LEN_PROP));
      assertEquals("{" + u2.toString().toUpperCase() + "}",
                   c.getProperties().getValue(PropertyMap.GUID_PROP));

    }
  }

<<<<<<< HEAD
  public void testEnforceProperties() throws Exception
  {
    for(final FileFormat fileFormat : SUPPORTED_FILEFORMATS) {
      Database db = create(fileFormat);

      Table t = new TableBuilder("testReq")
        .addColumn(new ColumnBuilder("id", DataType.LONG)
                   .setAutoNumber(true)
                   .putProperty(PropertyMap.REQUIRED_PROP, true))
        .addColumn(new ColumnBuilder("value", DataType.TEXT)
                   .putProperty(PropertyMap.REQUIRED_PROP, true))
        .toTable(db);

      t.addRow(Column.AUTO_NUMBER, "v1");

      try {
        t.addRow(Column.AUTO_NUMBER, null);
        fail("InvalidValueException should have been thrown");
      } catch(InvalidValueException expected) {
        // success
      }

      t.addRow(Column.AUTO_NUMBER, "");

      List<? extends Map<String, Object>> expectedRows =
        createExpectedTable(
            createExpectedRow(
                "id", 1,
                "value", "v1"),
            createExpectedRow(
                "id", 2,
                "value", ""));
      assertTable(expectedRows, t);


      t = new TableBuilder("testNz")
        .addColumn(new ColumnBuilder("id", DataType.LONG)
                   .setAutoNumber(true)
                   .putProperty(PropertyMap.REQUIRED_PROP, true))
        .addColumn(new ColumnBuilder("value", DataType.TEXT)
                   .putProperty(PropertyMap.ALLOW_ZERO_LEN_PROP, false))
        .toTable(db);

      t.addRow(Column.AUTO_NUMBER, "v1");

      try {
        t.addRow(Column.AUTO_NUMBER, "");
        fail("InvalidValueException should have been thrown");
      } catch(InvalidValueException expected) {
        // success
      }

      t.addRow(Column.AUTO_NUMBER, null);

      expectedRows =
        createExpectedTable(
            createExpectedRow(
                "id", 1,
                "value", "v1"),
            createExpectedRow(
                "id", 2,
                "value", null));
      assertTable(expectedRows, t);


      t = new TableBuilder("testReqNz")
        .addColumn(new ColumnBuilder("id", DataType.LONG)
                   .setAutoNumber(true)
                   .putProperty(PropertyMap.REQUIRED_PROP, true))
        .addColumn(new ColumnBuilder("value", DataType.TEXT))
        .toTable(db);

      Column col = t.getColumn("value");
      PropertyMap props = col.getProperties();
      props.put(PropertyMap.REQUIRED_PROP, true);
      props.put(PropertyMap.ALLOW_ZERO_LEN_PROP, false);
      props.save();

      t.addRow(Column.AUTO_NUMBER, "v1");

      try {
        t.addRow(Column.AUTO_NUMBER, "");
        fail("InvalidValueException should have been thrown");
      } catch(InvalidValueException expected) {
        // success
      }

      try {
        t.addRow(Column.AUTO_NUMBER, null);
        fail("InvalidValueException should have been thrown");
      } catch(InvalidValueException expected) {
        // success
      }

      t.addRow(Column.AUTO_NUMBER, "v2");

      expectedRows =
        createExpectedTable(
            createExpectedRow(
                "id", 1,
                "value", "v1"),
            createExpectedRow(
                "id", 2,
                "value", "v2"));
      assertTable(expectedRows, t);

      db.close();
    }
=======
  public void testEnumValues() throws Exception
  {
    PropertyMaps maps = new PropertyMaps(10, null, null);

    PropertyMapImpl colMap = maps.get("testcol");

    colMap.put(PropertyMap.DISPLAY_CONTROL_PROP,
               PropertyMap.DisplayControl.TEXT_BOX);

    assertEquals(PropertyMap.DisplayControl.TEXT_BOX.getValue(),
                 colMap.getValue(PropertyMap.DISPLAY_CONTROL_PROP));
>>>>>>> f5659151
  }

  private static void checkProperties(PropertyMap propMap1,
                                      PropertyMap propMap2)
  {
    assertEquals(propMap1.getSize(), propMap2.getSize());
    for(PropertyMap.Property prop : propMap1) {
      PropertyMap.Property prop2 = propMap2.get(prop.getName());

      assertEquals(prop.getName(), prop2.getName());
      assertEquals(prop.getType(), prop2.getType());

      Object v1 = prop.getValue();
      Object v2 = prop2.getValue();

      if(v1 instanceof byte[]) {
        assertTrue(Arrays.equals((byte[])v1, (byte[])v2));
      } else {
        assertEquals(v1, v2);
      }
    }
  }

}<|MERGE_RESOLUTION|>--- conflicted
+++ resolved
@@ -406,7 +406,6 @@
     }
   }
 
-<<<<<<< HEAD
   public void testEnforceProperties() throws Exception
   {
     for(final FileFormat fileFormat : SUPPORTED_FILEFORMATS) {
@@ -515,10 +514,11 @@
 
       db.close();
     }
-=======
+  }
+
   public void testEnumValues() throws Exception
   {
-    PropertyMaps maps = new PropertyMaps(10, null, null);
+    PropertyMaps maps = new PropertyMaps(10, null, null, null);
 
     PropertyMapImpl colMap = maps.get("testcol");
 
@@ -527,7 +527,6 @@
 
     assertEquals(PropertyMap.DisplayControl.TEXT_BOX.getValue(),
                  colMap.getValue(PropertyMap.DISPLAY_CONTROL_PROP));
->>>>>>> f5659151
   }
 
   private static void checkProperties(PropertyMap propMap1,
